name: Deploy ACTION

inputs:
  base_update:
    required: false
    type: boolean
  exclusive_update:
    description: 'Turn off database during update'
    required: false
    type: boolean
    default: false
  MAIN_PATH:
    required: true
    type: string
  ODOO_SERVICE:
    required: true
    type: string
  SERVER_USER:
    required: true
    type: string
  USE_VENV:
    required: true
    type: string
  ODOO_DB:
    required: false
    type: string
  CICD_TOKEN:
    required: true
  show_log:
    required: false
    type: boolean

runs:
  using: 'composite'
  steps:
    - name: Check settings
      run: |
        echo -e "\033[32m============= CHECKING PARAMETERS =============\033[0m"
        if [[ ! -d "$MAIN_PATH" ]]; then
          echo "Folder $MAIN_PATH does not exist."
          exit 100
        fi
        if [[ -z "$SERVER_USER" ]]; then
          echo "SERVER_USER variable is not set."
          exit 100
        fi
        if [[ -z "$ODOO_SERVICE" ]]; then
          echo "ODOO_SERVICE variable is not set."
          exit 100
        fi
      shell: bash
      env:
        MAIN_PATH: ${{ inputs.MAIN_PATH }}
        ODOO_SERVICE: ${{inputs.ODOO_SERVICE}}
        SERVER_USER: ${{inputs.SERVER_USER}}

    - name: Log checkout
      run: echo -e "\033[32m============= PULLING THE CICD REPO =============\033[0m"
      shell: bash

    - uses: actions/checkout@v4.2.2
      with:
        repository: biko-solutions/cicd_workflows
        token: ${{ inputs.CICD_TOKEN }}
        fetch-depth: 0
        show-progress: false

    - name: Set venv
      id: create-python-script
      run: |
        echo -e "::group::\033[32m ============= CREATING PYTHON VENV =============\033[0m"
        python3 -m venv ./venv
        source ./venv/bin/activate
        pip install psutil
        deactivate
        echo "PYTHON_SCRIPT=$(pwd)/venv/bin/python3 $(pwd)/scripts/update_odoo.py" >> $GITHUB_OUTPUT
        echo "::endgroup::"
      shell: bash

    - name: Update repository
      uses: biko-solutions/cicd_workflows/.github/actions/self-hosted-run/biko-struct/update-repo@main
      with:
        MAIN_PATH: ${{ inputs.MAIN_PATH }}
        SERVER_USER: ${{ inputs.SERVER_USER }}

    - name: Get database list
      id: get-db-list
      uses: biko-solutions/cicd_workflows/.github/actions/self-hosted-run/common/get-db-list@main
      with:
        MAIN_PATH: ${{inputs.MAIN_PATH}}
        SERVER_USER: ${{inputs.SERVER_USER}}
        USE_VENV: ${{inputs.USE_VENV}}
        ODOO_CONFIG: ${{inputs.MAIN_PATH}}/config_local/odoo-server.conf
        ODOO_DB: ${{inputs.ODOO_DB}}

<<<<<<< HEAD
    - name: Soft update (only changes)
      if: ${{ inputs.base_update == 'false' }}
      uses: biko-solutions/cicd_workflows/.github/actions/self-hosted-run/common/update-changed@main
      with:
=======
    - name: Stop Odoo
      run: |
        echo -e "\033[34m=== STOPPING ODOO ===\033[0m"
        sudo systemctl stop $ODOO_SERVICE
        sleep 10
      env:
>>>>>>> 6899c2bc
        ODOO_SERVICE: ${{ inputs.ODOO_SERVICE }}
      shell: bash

    - name: Start Odoo
      if: ${{ inputs.exclusive_update == 'false' && inputs.base_update == 'false' }}
      run: sudo systemctl start $ODOO_SERVICE
      env:
        ODOO_SERVICE: ${{ inputs.ODOO_SERVICE }}
      shell: bash

<<<<<<< HEAD
    - name: Hard update (base module)
      if: ${{ inputs.base_update == 'true' }}
      uses: biko-solutions/cicd_workflows/.github/actions/self-hosted-run/common/update-base@main
=======
    - name: Update Databases
      uses: biko-solutions/cicd_workflows/.github/actions/self-hosted-run/common/update-db@debug
>>>>>>> 6899c2bc
      with:
        ODOO_SERVICE: ${{ inputs.ODOO_SERVICE }}
        USE_VENV: ${{ inputs.USE_VENV }}
        SERVER_USER: ${{ inputs.SERVER_USER }}
        PYTHON_SCRIPT: ${{ steps.create-python-script.outputs.PYTHON_SCRIPT }}
        DB_LIST: ${{ steps.get-db-list.outputs.DB_RESULT }}
        ODOO_CONFIG: ${{inputs.MAIN_PATH}}/config_local/odoo-server.conf
        MAIN_PATH: ${{ inputs.MAIN_PATH }}
        show_log: ${{ inputs.show_log }}
        base_update: ${{ inputs.base_update }}

    - name: Start Odoo
      if: ${{ always() }}
      run: |
        echo -e "::group::\033[34m=== Starting Odoo Service ===\033[0m"
        sudo systemctl restart $ODOO_SERVICE
        sleep 10
        echo -e "\033[34m=== SHOW ODOO STATUS ===\033[0m"
        sudo systemctl status $ODOO_SERVICE
        echo "::endgroup::" \
      env:
        ODOO_SERVICE: ${{ inputs.ODOO_SERVICE }}
      shell: bash

    - name: Update submodules HASH
      continue-on-error: true
      run: |
        echo -e "::group::\033[32m ============= UPDATING SUBMODULES HASH =============\033[0m"
        cd $MAIN_PATH
        sudo -u $SERVER_USER git submodule foreach --recursive git reset --hard > /dev/null 2>&1
        if [[ -n $(sudo -u $SERVER_USER git status -s) ]]; then
          sudo -u $SERVER_USER git config --global user.name github-actions[bot]
          sudo -u $SERVER_USER git config --global user.email github-actions[bot]@users.noreply.github.com
          sudo -u $SERVER_USER git add -A
          sudo -u $SERVER_USER git commit -m "Update submodules"
          sudo -u $SERVER_USER git push origin $(git branch --show-current)
          sudo -u $SERVER_USER sh odoo_set_icons.sh 2>/dev/null || true
        else
          sudo -u $SERVER_USER sh odoo_set_icons.sh 2>/dev/null || true
          echo "No submodule updates."
        fi
        echo "::endgroup::"
      env:
        MAIN_PATH: ${{ inputs.MAIN_PATH }}
        SERVER_USER: ${{ inputs.SERVER_USER }}
      shell: bash<|MERGE_RESOLUTION|>--- conflicted
+++ resolved
@@ -93,19 +93,12 @@
         ODOO_CONFIG: ${{inputs.MAIN_PATH}}/config_local/odoo-server.conf
         ODOO_DB: ${{inputs.ODOO_DB}}
 
-<<<<<<< HEAD
-    - name: Soft update (only changes)
-      if: ${{ inputs.base_update == 'false' }}
-      uses: biko-solutions/cicd_workflows/.github/actions/self-hosted-run/common/update-changed@main
-      with:
-=======
     - name: Stop Odoo
       run: |
         echo -e "\033[34m=== STOPPING ODOO ===\033[0m"
         sudo systemctl stop $ODOO_SERVICE
         sleep 10
       env:
->>>>>>> 6899c2bc
         ODOO_SERVICE: ${{ inputs.ODOO_SERVICE }}
       shell: bash
 
@@ -116,14 +109,8 @@
         ODOO_SERVICE: ${{ inputs.ODOO_SERVICE }}
       shell: bash
 
-<<<<<<< HEAD
-    - name: Hard update (base module)
-      if: ${{ inputs.base_update == 'true' }}
-      uses: biko-solutions/cicd_workflows/.github/actions/self-hosted-run/common/update-base@main
-=======
     - name: Update Databases
-      uses: biko-solutions/cicd_workflows/.github/actions/self-hosted-run/common/update-db@debug
->>>>>>> 6899c2bc
+      uses: biko-solutions/cicd_workflows/.github/actions/self-hosted-run/common/update-db@main
       with:
         ODOO_SERVICE: ${{ inputs.ODOO_SERVICE }}
         USE_VENV: ${{ inputs.USE_VENV }}
