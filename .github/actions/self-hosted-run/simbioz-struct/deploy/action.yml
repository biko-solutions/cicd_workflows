--- conflicted
+++ resolved
@@ -100,11 +100,6 @@
         ODOO_CONFIG: ${{inputs.MAIN_PATH}}/config/odoo-server.conf
         ODOO_DB: ${{inputs.ODOO_DB}}
 
-<<<<<<< HEAD
-    - name: Soft update (only changes)
-      if: ${{ inputs.base_update == 'false' }}
-      uses: biko-solutions/cicd_workflows/.github/actions/self-hosted-run/common/update-changed@main
-=======
     - name: Stop Odoo
       run: |
         echo -e "\033[34m=== STOPPING ODOO ===\033[0m"
@@ -121,8 +116,7 @@
       shell: bash
 
     - name: Update Databases
-      uses: biko-solutions/cicd_workflows/.github/actions/self-hosted-run/common/update-db@debug
->>>>>>> 6899c2bc
+      uses: biko-solutions/cicd_workflows/.github/actions/self-hosted-run/common/update-db@main
       with:
         ODOO_SERVICE: ${{ inputs.ODOO_SERVICE }}
         USE_VENV: ${{ inputs.USE_VENV }}
@@ -134,12 +128,6 @@
         show_log: ${{ inputs.show_log }}
         base_update: ${{ inputs.base_update }}
 
-<<<<<<< HEAD
-    - name: Hard update (base module)
-      if: ${{ inputs.base_update == 'true' }}
-      uses: biko-solutions/cicd_workflows/.github/actions/self-hosted-run/common/update-base@main
-      with:
-=======
     - name: Start Odoo
       if: ${{ always() }}
       run: |
@@ -150,6 +138,5 @@
         sudo systemctl status $ODOO_SERVICE
         echo "::endgroup::" \
       env:
->>>>>>> 6899c2bc
         ODOO_SERVICE: ${{ inputs.ODOO_SERVICE }}
       shell: bash